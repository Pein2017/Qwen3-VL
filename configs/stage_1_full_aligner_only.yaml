extends: base.yaml

<<<<<<< HEAD


global_max_length: 10000

model:
  model: model_cache/models/Qwen/Qwen3-VL-4B-Instruct
  torch_dtype: bfloat16
  attn_impl: flash_attention_2

template:
  template: qwen3_vl
  truncation_strategy: right
  max_pixels: 401408  # up to 1024x1024
=======
# Stage 1: Full training on Aligner only (freeze LLM+ViT)
>>>>>>> 027ac1a8

tuner:
  train_type: full
  freeze_llm: true
  freeze_vit: true
  freeze_aligner: false

training:
  output_dir: ./output/stage_1_full_aligner_only
  run_name: effective_images_32
  add_version: true
  
  learning_rate: 1.0e-4
  vit_lr: 2.0e-5
  aligner_lr: 1.0e-4
<<<<<<< HEAD
  num_train_epochs: 6
  
  # Batching
  per_device_train_batch_size: 2
  per_device_eval_batch_size: 2
  gradient_accumulation_steps: 4
=======
  num_train_epochs: 4
  
  gradient_accumulation_steps: 8
>>>>>>> 027ac1a8
  
  # Eval & checkpointing
  eval_strategy: steps
  eval_steps: 20
  save_strategy: steps
  save_steps: 1000
  save_total_limit: 2
  save_only_model: true
  
  # Verbose logging
  logging_dir: ./tb/stage_1_full_aligner_only
  logging_steps: 10
  logging_first_step: false

data:
  dataset_num_proc: 8
  dataloader_num_workers: 8
  eval_dataset: [placeholder]

deepspeed:
  enabled: true
  config: zero2

custom:
  train_jsonl: data/ds_v2_full/train.jsonl
  val_jsonl: data/ds_v2_full/val.jsonl
  augment_prob: 0.0
  dump_conversation_text: false<|MERGE_RESOLUTION|>--- conflicted
+++ resolved
@@ -1,22 +1,6 @@
 extends: base.yaml
 
-<<<<<<< HEAD
-
-
-global_max_length: 10000
-
-model:
-  model: model_cache/models/Qwen/Qwen3-VL-4B-Instruct
-  torch_dtype: bfloat16
-  attn_impl: flash_attention_2
-
-template:
-  template: qwen3_vl
-  truncation_strategy: right
-  max_pixels: 401408  # up to 1024x1024
-=======
 # Stage 1: Full training on Aligner only (freeze LLM+ViT)
->>>>>>> 027ac1a8
 
 tuner:
   train_type: full
@@ -26,24 +10,15 @@
 
 training:
   output_dir: ./output/stage_1_full_aligner_only
-  run_name: effective_images_32
+  run_name: stage_1_full_aligner_only
   add_version: true
   
   learning_rate: 1.0e-4
   vit_lr: 2.0e-5
   aligner_lr: 1.0e-4
-<<<<<<< HEAD
-  num_train_epochs: 6
-  
-  # Batching
-  per_device_train_batch_size: 2
-  per_device_eval_batch_size: 2
-  gradient_accumulation_steps: 4
-=======
   num_train_epochs: 4
   
   gradient_accumulation_steps: 8
->>>>>>> 027ac1a8
   
   # Eval & checkpointing
   eval_strategy: steps
